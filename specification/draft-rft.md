--- conflicted
+++ resolved
@@ -148,7 +148,6 @@
 }
 ~~~
 
-<<<<<<< HEAD
 The only scalar types are integer denoted with "U" for unsigned and "I" for
 signed integers. Strings are a composite type consisting of the size as "U16"
 followed by ASCII-characters. Padding is made explicit via the field name
@@ -270,8 +269,6 @@
 
 ## Multiple Transfers
 
-=======
->>>>>>> 244997be
 # Body [REPLACE]
 
 Some body text [REPLACE]
